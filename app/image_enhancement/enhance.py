import os
import json
import requests
import logging
import time
import asyncio
import concurrent.futures
from datetime import datetime
from flask import Blueprint, request, jsonify
from PIL import Image, ImageEnhance, ImageFilter, ImageOps  # ✅ Added ImageOps for EXIF correction
from io import BytesIO
import openai
import replicate
import cloudinary
import cloudinary.uploader

# Load environment variables from .env file
try:
    from dotenv import load_dotenv
    load_dotenv()
    logger = logging.getLogger(__name__)
    logger.info("✅ Environment variables loaded from .env file")
except ImportError:
    logger = logging.getLogger(__name__)
    logger.warning("⚠️  python-dotenv not installed, using system environment variables")

# Configure logging
logging.basicConfig(
    level=logging.INFO,
    format='%(asctime)s - %(levelname)s - %(message)s',
    handlers=[
        logging.StreamHandler(),  # Console handler
        logging.FileHandler('image_enhancement.log', encoding='utf-8')  # File handler with UTF-8 encoding
    ]
)
logger = logging.getLogger(__name__)

image_enhancement_bp = Blueprint("image_enhancement", __name__)

openai.api_key = os.environ.get("OPENAI_API_KEY")
replicate.api_token = os.environ.get("REPLICATE_API_TOKEN")

# Configure Cloudinary
cloudinary.config(
    cloud_name=os.environ.get("CLOUDINARY_CLOUD_NAME"),
    api_key=os.environ.get("CLOUDINARY_API_KEY"),
    api_secret=os.environ.get("CLOUDINARY_API_SECRET")
)

# Global session for connection pooling
_global_session = None

def get_global_session():
    """Get or create a global session for connection pooling"""
    global _global_session
    if _global_session is None:
        _global_session = requests.Session()
        _global_session.headers.update({
            'User-Agent': 'Mozilla/5.0 (compatible; ImageEnhancement/1.0)'
        })
        # Configure connection pooling
        adapter = requests.adapters.HTTPAdapter(
            pool_connections=10,
            pool_maxsize=20,
            max_retries=3,
            pool_block=False
        )
        _global_session.mount('http://', adapter)
        _global_session.mount('https://', adapter)
    return _global_session

def enhance_image_pillow(img, factors):
    """Enhance image using PIL with the given factors"""
    start_time = time.time()
    logger.info(f"Starting image enhancement - Size: {img.size}, Mode: {img.mode}")
    logger.info(f"Enhancement factors: {factors}")
    
    try:
        # Apply saturation enhancement
        logger.debug("Applying saturation enhancement...")
        img = ImageEnhance.Color(img).enhance(factors.get("saturation", 1.0))
        
        # Apply brightness enhancement
        logger.debug("Applying brightness enhancement...")
        img = ImageEnhance.Brightness(img).enhance(factors.get("brightness", 1.0))
        
        # Apply contrast enhancement
        logger.debug("Applying contrast enhancement...")
        img = ImageEnhance.Contrast(img).enhance(factors.get("contrast", 1.0))
        
        # Apply sharpness enhancement
        logger.debug("Applying sharpness enhancement...")
        img = ImageEnhance.Sharpness(img).enhance(factors.get("sharpness", 1.0))
        
        processing_time = time.time() - start_time
        logger.info(f"Image enhancement completed in {processing_time:.2f} seconds")
        logger.info(f"Enhanced image size: {img.size}, Mode: {img.mode}")
        
        return img
    except Exception as e:
        processing_time = time.time() - start_time
        error_msg = f"Error enhancing image after {processing_time:.2f} seconds: {str(e)}"
        logger.error(error_msg)
        raise Exception(error_msg)

def blur_background_with_mask(image, alpha_channel):
    """Blur background using alpha channel as mask"""
    start_time = time.time()
    logger.info(f"Starting background blur - Image size: {image.size}, Alpha size: {alpha_channel.size}")
    
    try:
        # Convert alpha channel to grayscale and resize
        logger.debug("Converting alpha channel to grayscale...")
        mask = alpha_channel.convert("L").resize(image.size)
        
        # Apply Gaussian blur to the image
        logger.debug("Applying Gaussian blur to image...")
        blurred = image.filter(ImageFilter.GaussianBlur(radius=5))
        
        # Composite the original image with blurred background
        logger.debug("Compositing image with blurred background...")
        result = Image.composite(image, blurred, mask)
        
        processing_time = time.time() - start_time
        logger.info(f"Background blur completed in {processing_time:.2f} seconds")
        logger.info(f"Blurred image size: {result.size}, Mode: {result.mode}")
        
        return result
    except Exception as e:
        processing_time = time.time() - start_time
        error_msg = f"Error applying background blur after {processing_time:.2f} seconds: {str(e)}"
        logger.error(error_msg)
        raise Exception(error_msg)

def analyze_image_characteristics(img):
    """Analyze basic image characteristics to provide fallback enhancement values"""
    try:
        # Convert to RGB if needed
        if img.mode != 'RGB':
            img = img.convert('RGB')
        
        # Calculate average brightness
        img_array = img.convert('L')  # Convert to grayscale
        avg_brightness = sum(img_array.getdata()) / len(img_array.getdata())
        brightness_factor = 255  # Normalize to 0-1 scale
        normalized_brightness = avg_brightness / brightness_factor
        
        # Calculate average saturation (simplified)
        img_hsv = img.convert('HSV')
        h, s, v = img_hsv.split()
        avg_saturation = sum(s.getdata()) / len(s.getdata()) / 255
        
        # Determine enhancement factors based on analysis
        if normalized_brightness < 0.4:  # Dark image
            brightness_factor = 1.1
            contrast_factor = 1.2
        elif normalized_brightness > 0.7:  # Bright image
            brightness_factor = 0.95
            contrast_factor = 1.1
        else:  # Normal brightness
            brightness_factor = 1.05
            contrast_factor = 1.15
        
        if avg_saturation < 0.3:  # Muted colors
            saturation_factor = 1.15
        elif avg_saturation > 0.7:  # Very saturated
            saturation_factor = 0.95
        else:  # Normal saturation
            saturation_factor = 1.05
        
        return {
            "brightness": brightness_factor,
            "contrast": contrast_factor,
            "saturation": saturation_factor,
            "sharpness": 1.2,
            "shadow": 1.0,
            "analyzed": True
        }
    except Exception as e:
        logger.error(f"Error analyzing image characteristics: {str(e)}")
        return {
            "brightness": 1.05,
            "contrast": 1.15,
            "saturation": 1.1,
            "sharpness": 1.2,
            "shadow": 1.0,
            "fallback": True
        }

<<<<<<< HEAD
def get_ai_suggestions_parallel(image_url, img):
    """Get AI suggestions for image enhancement factors (optimized version)"""
=======
def get_ai_suggestions(image_url):
    """Get AI suggestions for image enhancement factors"""
>>>>>>> 331578d2
    start_time = time.time()
    logger.info(f"Starting AI suggestions for image: {image_url}")
    
    # Check if OpenAI API key is available
    if not os.environ.get("OPENAI_API_KEY"):
        logger.warning("OPENAI_API_KEY not found, using image analysis for fallback values")
<<<<<<< HEAD
        # Use the already downloaded image for analysis
        try:
=======
        # Try to analyze the image for fallback values
        try:
            img_resp = requests.get(image_url, timeout=10)
            img_resp.raise_for_status()
            img = Image.open(BytesIO(img_resp.content))
            img = ImageOps.exif_transpose(img).convert("RGB")
>>>>>>> 331578d2
            fallback_factors = analyze_image_characteristics(img)
            logger.info(f"Using analyzed fallback factors (no API key): {fallback_factors}")
        except Exception as analysis_error:
            logger.error(f"Failed to analyze image for fallback: {str(analysis_error)}")
            fallback_factors = {
                "brightness": 1.05,
                "contrast": 1.15,
                "saturation": 1.1,
                "sharpness": 1.2,
                "shadow": 1.0,
                "fallback": True
            }
            logger.info(f"Using default fallback factors (no API key): {fallback_factors}")
        
        return fallback_factors
    
    try:
        prompt = """
Analyze this specific product image and provide optimal enhancement values.

First, assess the image characteristics(this is just reference, you can use it or not):
1. If the image is dark or underexposed: increase brightness (1.05-1.15) and contrast (1.2-1.3)
2. If the image is bright or overexposed: decrease brightness (0.9-1.0) and increase contrast (1.1-1.2)
3. If the image has muted colors: increase saturation (1.1-1.2)
4. If the image has vibrant colors: keep saturation normal (1.0-1.05)
5. If the image is blurry: increase sharpness (1.3-1.5)
6. If the image is sharp: keep sharpness normal (1.1-1.2)

Return only a JSON object with these exact values:
- brightness: 0.9-1.15
- contrast: 1.0-1.3
- saturation: 1.0-1.2
- sharpness: 1.0-1.5
- shadow: 1.0

Base your values on the actual image analysis, not generic defaults.
"""
        logger.debug("Sending request to OpenAI API...")
        
        response = openai.chat.completions.create(
            model="gpt-4o",
            messages=[
                {"role": "system", "content": "You are an expert image enhancement specialist. Your task is to analyze each product image individually and provide specific enhancement values based on the actual image characteristics. Be precise and avoid generic responses. Always base your recommendations on the visual analysis of the provided image."},
                {
                    "role": "user",
                    "content": [
                        {"type": "text", "text": prompt},
                        {"type": "image_url", "image_url": {"url": image_url, "detail": "high"}}
                    ]
                }
            ],
            temperature=0.2
        )
        
        api_time = time.time() - start_time
        logger.info(f"OpenAI API response received in {api_time:.2f} seconds")
        
        content = response.choices[0].message.content.strip()
        logger.info(f"OpenAI raw response: {content}")
        
        clean_content = content.replace("```json", "").replace("```", "").strip()
        logger.info(f"Cleaned content: {clean_content}")
        factors = json.loads(clean_content)
        
        result_factors = {
            "brightness": factors.get("brightness", 1.0),
            "contrast": factors.get("contrast", 1.0),
            "saturation": factors.get("saturation", 1.0),
            "sharpness": factors.get("sharpness", 1.0),
            "shadow": factors.get("shadow", 1.0)
        }
        
        # Check if AI response seems generic (common default values)
        generic_responses = [
            {"brightness": 1.05, "contrast": 1.2, "saturation": 1.1, "sharpness": 1.3, "shadow": 1.0},
            {"brightness": 1.05, "contrast": 1.15, "saturation": 1.1, "sharpness": 1.2, "shadow": 1.0},
            {"brightness": 1.0, "contrast": 1.1, "saturation": 1.0, "sharpness": 1.1, "shadow": 1.0}
        ]
        
        is_generic = any(
            all(abs(result_factors.get(key, 0) - generic.get(key, 0)) < 0.01 for key in ["brightness", "contrast", "saturation", "sharpness", "shadow"])
            for generic in generic_responses
        )
        
        if is_generic:
            logger.warning("AI response appears to be generic, using image analysis fallback")
            try:
                img_resp = requests.get(image_url, timeout=10)
                img_resp.raise_for_status()
                img = Image.open(BytesIO(img_resp.content))
                img = ImageOps.exif_transpose(img).convert("RGB")
                analyzed_factors = analyze_image_characteristics(img)
                logger.info(f"Using analyzed factors instead of generic AI response: {analyzed_factors}")
                return analyzed_factors
            except Exception as analysis_error:
                logger.error(f"Failed to analyze image for fallback: {str(analysis_error)}")
                logger.info(f"Keeping AI response despite being generic: {result_factors}")
        
        total_time = time.time() - start_time
        logger.info(f"AI suggestions completed in {total_time:.2f} seconds")
        logger.info(f"AI suggested factors: {result_factors}")
        
        return result_factors
        
    except json.JSONDecodeError as e:
        total_time = time.time() - start_time
        error_msg = f"JSON decode error in AI response after {total_time:.2f} seconds: {str(e)}"
        logger.error(error_msg)
        logger.error(f"Raw response content: {content}")
        
        # Try to analyze the image for fallback values
        try:
            img_resp = requests.get(image_url, timeout=10)
            img_resp.raise_for_status()
            img = Image.open(BytesIO(img_resp.content))
            img = ImageOps.exif_transpose(img).convert("RGB")
            fallback_factors = analyze_image_characteristics(img)
            logger.info(f"Using analyzed fallback factors due to JSON error: {fallback_factors}")
        except Exception as analysis_error:
            logger.error(f"Failed to analyze image for fallback: {str(analysis_error)}")
            fallback_factors = {
                "brightness": 1.05,
                "contrast": 1.15,
                "saturation": 1.1,
                "sharpness": 1.2,
                "shadow": 1.0,
                "fallback": True
            }
            logger.info(f"Using default fallback factors due to JSON error: {fallback_factors}")
        
        return fallback_factors
        
    except openai.AuthenticationError as e:
        total_time = time.time() - start_time
        error_msg = f"OpenAI authentication error after {total_time:.2f} seconds: {str(e)}"
        logger.error(error_msg)
        
        # Try to analyze the image for fallback values
        try:
            img_resp = requests.get(image_url, timeout=10)
            img_resp.raise_for_status()
            img = Image.open(BytesIO(img_resp.content))
            img = ImageOps.exif_transpose(img).convert("RGB")
            fallback_factors = analyze_image_characteristics(img)
            logger.info(f"Using analyzed fallback factors due to authentication error: {fallback_factors}")
        except Exception as analysis_error:
            logger.error(f"Failed to analyze image for fallback: {str(analysis_error)}")
            fallback_factors = {
                "brightness": 1.05,
                "contrast": 1.15,
                "saturation": 1.1,
                "sharpness": 1.2,
                "shadow": 1.0,
                "fallback": True
            }
            logger.info(f"Using default fallback factors due to authentication error: {fallback_factors}")
        
        return fallback_factors
        
    except openai.RateLimitError as e:
        total_time = time.time() - start_time
        error_msg = f"OpenAI rate limit error after {total_time:.2f} seconds: {str(e)}"
        logger.error(error_msg)
        
        # Try to analyze the image for fallback values
        try:
            img_resp = requests.get(image_url, timeout=10)
            img_resp.raise_for_status()
            img = Image.open(BytesIO(img_resp.content))
            img = ImageOps.exif_transpose(img).convert("RGB")
            fallback_factors = analyze_image_characteristics(img)
            logger.info(f"Using analyzed fallback factors due to rate limit: {fallback_factors}")
        except Exception as analysis_error:
            logger.error(f"Failed to analyze image for fallback: {str(analysis_error)}")
            fallback_factors = {
                "brightness": 1.05,
                "contrast": 1.15,
                "saturation": 1.1,
                "sharpness": 1.2,
                "shadow": 1.0,
                "fallback": True
            }
            logger.info(f"Using default fallback factors due to rate limit: {fallback_factors}")
        
        return fallback_factors
        
    except Exception as e:
        total_time = time.time() - start_time
        error_msg = f"Unexpected error in AI suggestions after {total_time:.2f} seconds: {str(e)}"
        logger.error(error_msg)
        
        # Try to analyze the image for fallback values
        try:
            img_resp = requests.get(image_url, timeout=10)
            img_resp.raise_for_status()
            img = Image.open(BytesIO(img_resp.content))
            img = ImageOps.exif_transpose(img).convert("RGB")
            fallback_factors = analyze_image_characteristics(img)
            logger.info(f"Using analyzed fallback factors due to unexpected error: {fallback_factors}")
        except Exception as analysis_error:
            logger.error(f"Failed to analyze image for fallback: {str(analysis_error)}")
            fallback_factors = {
                "brightness": 1.05,
                "contrast": 1.15,
                "saturation": 1.1,
                "sharpness": 1.2,
                "shadow": 1.0,
                "fallback": True
            }
            logger.info(f"Using default fallback factors due to unexpected error: {fallback_factors}")
        
        return fallback_factors

def process_multiple_images_parallel(image_urls, request_id):
    """Process multiple images in parallel using ThreadPoolExecutor"""
    start_time = time.time()
    logger.info(f"[{request_id}] Starting parallel processing of {len(image_urls)} images")
    
    results = []
    
    def process_single_image(image_url):
        try:
            # Download image
            session = get_global_session()
            img_resp = session.get(image_url, timeout=30)
            img_resp.raise_for_status()
            
            # Process image
            img = Image.open(BytesIO(img_resp.content))
            img = ImageOps.exif_transpose(img).convert("RGB")
            
            # Get AI suggestions
            factors = get_ai_suggestions_parallel(image_url, img)
            
            # Enhance image
            enhanced = enhance_image_pillow(img, factors)
            
            # Background removal
            removed_bg = remove_background_via_replicate_optimized(enhanced, session)
            
            # Background blur
            if removed_bg.mode == "RGBA" and "A" in removed_bg.getbands():
                alpha_mask = removed_bg.getchannel("A")
                final_image = blur_background_with_mask(enhanced, alpha_mask)
                used_fallback = False
                fallback_reason = None
            else:
                final_image = enhanced
                used_fallback = True
                fallback_reason = "background_removal_no_alpha"
            
            return {
                "image_url": image_url,
                "success": True,
                "final_image": final_image,
                "factors": factors,
                "used_fallback": used_fallback,
                "fallback_reason": fallback_reason
            }
            
        except Exception as e:
            logger.error(f"[{request_id}] Error processing {image_url}: {str(e)}")
            return {
                "image_url": image_url,
                "success": False,
                "error": str(e),
                "used_fallback": True,
                "fallback_reason": "processing_failed"
            }
    
    # Use ThreadPoolExecutor for parallel processing
    with concurrent.futures.ThreadPoolExecutor(max_workers=min(len(image_urls), 5)) as executor:
        future_to_url = {executor.submit(process_single_image, url): url for url in image_urls}
        
        for future in concurrent.futures.as_completed(future_to_url):
            result = future.result()
            results.append(result)
    
    total_time = time.time() - start_time
    logger.info(f"[{request_id}] Parallel processing of {len(image_urls)} images completed in {total_time:.2f} seconds")
    
    return results

def remove_background_via_replicate_optimized(image: Image.Image, session=None) -> Image.Image:
    """Optimized background removal with connection pooling"""
    start_time = time.time()
    logger.info(f"Starting optimized background removal via Replicate - Image size: {image.size}")
    
    # Check if Replicate API token is available
    if not os.environ.get("REPLICATE_API_TOKEN"):
        logger.warning("REPLICATE_API_TOKEN not found, skipping background removal")
        logger.info("Returning original image without background removal")
        return image
    
    try:
        # Prepare image for Replicate API
        logger.debug("Preparing image for Replicate API...")
        buffered = BytesIO()
        image.save(buffered, format="PNG")
        buffered.seek(0)
        logger.debug(f"Image prepared - Size: {len(buffered.getvalue())} bytes")

        logger.info("Sending image to Replicate for background removal...")
        api_start = time.time()
        
        response = replicate.run(
            "cjwbw/rembg:fb8af171cfa1616ddcf1242c093f9c46bcada5ad4cf6f2fbe8b81b330ec5c003",
            input={"image": buffered}
        )
        
        api_time = time.time() - api_start
        logger.info(f"Replicate API response received in {api_time:.2f} seconds")

        # Parse response
        logger.debug("Parsing Replicate response...")
        if isinstance(response, str):
            mask_url = response
            logger.debug("Response is string URL")
        elif isinstance(response, list) and len(response) > 0:
            mask_url = response[0]
            logger.debug("Response is list, using first item")
        elif hasattr(response, "url"):
            mask_url = response.url() if callable(response.url) else response.url
            logger.debug("Response has URL attribute")
        elif hasattr(response, "__str__"):
            mask_url = str(response)
            logger.debug("Response converted to string")
        else:
            error_msg = "Unexpected response format from Replicate"
            logger.error(f"ERROR: {error_msg}")
            raise Exception(error_msg)

        logger.info(f"Downloading processed image from: {mask_url}")
        download_start = time.time()
        
        # Use session for connection pooling if provided
        if session:
            mask_resp = session.get(mask_url, timeout=60)
        else:
            mask_resp = requests.get(mask_url, timeout=60)
        mask_resp.raise_for_status()
        
        download_time = time.time() - download_start
        logger.info(f"Downloaded processed image in {download_time:.2f} seconds")
        
        mask_img = Image.open(BytesIO(mask_resp.content))
        
        # Validate the processed image
        if mask_img.size != image.size:
            logger.warning(f"Processed image size mismatch: expected {image.size}, got {mask_img.size}")
            logger.info("Returning original image due to size mismatch")
            return image
            
        if mask_img.mode not in ["RGBA", "RGB"]:
            logger.warning(f"Processed image has unexpected mode: {mask_img.mode}")
            logger.info("Returning original image due to unexpected mode")
            return image
        
        total_time = time.time() - start_time
        logger.info(f"Background removal completed in {total_time:.2f} seconds")
        logger.info(f"Processed image size: {mask_img.size}, Mode: {mask_img.mode}")
        
        return mask_img
        
    except replicate.AuthenticationError as e:
        total_time = time.time() - start_time
        error_msg = f"Replicate authentication error after {total_time:.2f} seconds: {str(e)}"
        logger.error(error_msg)
        logger.info("Returning original image due to authentication error")
        return image
        
    except replicate.RateLimitError as e:
        total_time = time.time() - start_time
        error_msg = f"Replicate rate limit error after {total_time:.2f} seconds: {str(e)}"
        logger.error(error_msg)
        logger.info("Returning original image due to rate limit")
        return image
        
    except requests.RequestException as e:
        total_time = time.time() - start_time
        error_msg = f"Network error during background removal after {total_time:.2f} seconds: {str(e)}"
        logger.error(error_msg)
        logger.info("Returning original image due to network error")
        return image
        
    except Exception as e:
        total_time = time.time() - start_time
        error_msg = f"Unexpected error in background removal after {total_time:.2f} seconds: {str(e)}"
        logger.error(error_msg)
        logger.info("Returning original image due to unexpected error")
        return image

def remove_background_via_replicate(image: Image.Image) -> Image.Image:
    """Legacy function for backward compatibility"""
    return remove_background_via_replicate_optimized(image)

def process_image_parallel(img, image_url, request_id):
    """Process image with parallel operations where possible"""
    start_time = time.time()
    
    # Use global session for connection pooling
    session = get_global_session()
    
    try:
        # Step 1: Get AI suggestions (this can run while we prepare other things)
        logger.info(f"[{request_id}] Getting AI suggestions in parallel...")
        ai_start = time.time()
        factors = get_ai_suggestions_parallel(image_url, img)
        ai_time = time.time() - ai_start
        logger.info(f"[{request_id}] AI suggestions completed in {ai_time:.2f} seconds")
        
        # Step 2: Enhance image
        logger.info(f"[{request_id}] Enhancing image...")
        enhance_start = time.time()
        enhanced = enhance_image_pillow(img, factors)
        enhance_time = time.time() - enhance_start
        logger.info(f"[{request_id}] Image enhancement completed in {enhance_time:.2f} seconds")
        
        # Step 3: Background removal with optimized session
        logger.info(f"[{request_id}] Starting background removal...")
        bg_start = time.time()
        removed_bg = remove_background_via_replicate_optimized(enhanced, session)
        bg_time = time.time() - bg_start
        logger.info(f"[{request_id}] Background removal completed in {bg_time:.2f} seconds")
        
        # Step 4: Background blur (if applicable)
        logger.info(f"[{request_id}] Processing background blur...")
        blur_start = time.time()
        
        used_fallback = False
        fallback_reason = None
        
        if removed_bg.mode == "RGBA" and "A" in removed_bg.getbands():
            logger.info(f"[{request_id}] Background removal successful, proceeding with blur")
            try:
                alpha_mask = removed_bg.getchannel("A")
                final_image = blur_background_with_mask(enhanced, alpha_mask)
                blur_time = time.time() - blur_start
                logger.info(f"[{request_id}] Background blur completed in {blur_time:.2f} seconds")
            except Exception as blur_error:
                blur_time = time.time() - blur_start
                error_msg = f"Background blur failed after {blur_time:.2f} seconds: {str(blur_error)}"
                logger.warning(f"[{request_id}] WARNING: {error_msg}")
                logger.info(f"[{request_id}] Using enhanced image as fallback for blur failure")
                final_image = enhanced
                used_fallback = True
                fallback_reason = "background_blur_failed"
        else:
            logger.warning(f"[{request_id}] Background removal returned image without alpha channel, using enhanced image as fallback")
            final_image = enhanced
            used_fallback = True
            fallback_reason = "background_removal_no_alpha"
        
        total_time = time.time() - start_time
        logger.info(f"[{request_id}] Parallel processing completed in {total_time:.2f} seconds")
        
        return {
            "enhanced": enhanced,
            "final_image": final_image,
            "factors": factors,
            "used_fallback": used_fallback,
            "fallback_reason": fallback_reason,
            "processing_time": total_time
        }
        
    except Exception as e:
        total_time = time.time() - start_time
        error_msg = f"Error in parallel processing after {total_time:.2f} seconds: {str(e)}"
        logger.error(f"[{request_id}] ERROR: {error_msg}")
        raise Exception(error_msg)

@image_enhancement_bp.route("/", methods=["POST"], strict_slashes=False)
def enhance():
    request_start_time = time.time()
    request_id = f"req_{int(time.time())}_{os.getpid()}"
    
    logger.info(f"[{request_id}] Starting image enhancement request")
    logger.info(f"[{request_id}] Request method: {request.method}")
    logger.info(f"[{request_id}] Content-Type: {request.content_type}")
    
    try:
        # Step 1: Validate request format
        logger.info(f"[{request_id}] Step 1: Validating request format...")
        if not request.is_json:
            error_msg = "Content-Type must be application/json"
            logger.error(f"[{request_id}] ERROR: {error_msg}")
            return jsonify({
                "success": False,
                "error": "Invalid request format",
                "enhanced_image_url": "https://example.com/placeholder.jpg",
                "used_fallback": True,
                "fallback_reason": "invalid_request_format",
                "request_id": request_id
            }), 200

        data = request.json
        image_url = data.get("image_url")
        if not image_url:
            error_msg = "No image_url provided"
            logger.error(f"[{request_id}] ERROR: {error_msg}")
            return jsonify({
                "success": False,
                "error": "Image URL is required",
                "enhanced_image_url": "https://example.com/placeholder.jpg",
                "used_fallback": True,
                "fallback_reason": "missing_image_url",
                "request_id": request_id
            }), 200

        if not image_url.startswith(('http://', 'https://')):
            error_msg = "Invalid image URL"
            logger.error(f"[{request_id}] ERROR: {error_msg}")
            return jsonify({
                "success": False,
                "error": "Invalid image URL format",
                "enhanced_image_url": "https://example.com/placeholder.jpg",
                "used_fallback": True,
                "fallback_reason": "invalid_image_url",
                "request_id": request_id
            }), 200

        logger.info(f"[{request_id}] Request validation passed")
        logger.info(f"[{request_id}] Image URL: {image_url}")

        # Step 2: Download image
        logger.info(f"[{request_id}] Step 2: Downloading image...")
        download_start = time.time()
        
        try:
            img_resp = requests.get(image_url, timeout=30)
            img_resp.raise_for_status()
            
            download_time = time.time() - download_start
            logger.info(f"[{request_id}] Image downloaded in {download_time:.2f} seconds")
            logger.info(f"[{request_id}] Image size: {len(img_resp.content):,} bytes ({len(img_resp.content)/1024/1024:.2f} MB)")
            
        except requests.RequestException as e:
            error_msg = f"Failed to download image: {str(e)}"
            logger.error(f"[{request_id}] ERROR: {error_msg}")
            # Return a placeholder response instead of error
            return jsonify({
                "success": False,
                "error": "Unable to process image at this time",
                "enhanced_image_url": "https://example.com/placeholder.jpg",
                "used_fallback": True,
                "fallback_reason": "image_download_failed",
                "request_id": request_id
            }), 200

        # Step 3: Process image
        logger.info(f"[{request_id}] Step 3: Processing image...")
        process_start = time.time()
        
        try:
            # Apply EXIF orientation correction safely
            img = Image.open(BytesIO(img_resp.content))
            img = ImageOps.exif_transpose(img).convert("RGB")
            
            process_time = time.time() - process_start
            logger.info(f"[{request_id}] Image processed in {process_time:.2f} seconds")
            logger.info(f"[{request_id}] Image dimensions: {img.size[0]}x{img.size[1]} pixels")
            logger.info(f"[{request_id}] Image mode: {img.mode}")
            
        except Exception as e:
            error_msg = f"Invalid image format: {str(e)}"
            logger.error(f"[{request_id}] ERROR: {error_msg}")
            # Return a placeholder response instead of error
            return jsonify({
                "success": False,
                "error": "Unable to process image at this time",
                "enhanced_image_url": "https://example.com/placeholder.jpg",
                "used_fallback": True,
                "fallback_reason": "image_processing_failed",
                "request_id": request_id
            }), 200

        # Step 4: Process image with optimized parallel processing
        logger.info(f"[{request_id}] Step 4: Processing image with parallel optimization...")
        process_start = time.time()
        
        try:
            # Use the optimized parallel processing function
            result = process_image_parallel(img, image_url, request_id)
            
            final_image = result["final_image"]
            factors = result["factors"]
            used_fallback = result["used_fallback"]
            fallback_reason = result["fallback_reason"]
            processing_time = result["processing_time"]
            
            process_time = time.time() - process_start
            logger.info(f"[{request_id}] Parallel processing completed in {process_time:.2f} seconds")
            logger.info(f"[{request_id}] Enhancement factors: {factors}")
            
        except Exception as process_error:
            process_time = time.time() - process_start
            error_msg = f"Parallel processing failed after {process_time:.2f} seconds: {str(process_error)}"
            logger.error(f"[{request_id}] ERROR: {error_msg}")
            logger.info(f"[{request_id}] Falling back to sequential processing...")
            
            # Fallback to sequential processing
            try:
                # Get AI suggestions
                factors = get_ai_suggestions_parallel(image_url, img)
                
                # Enhance image
                enhanced = enhance_image_pillow(img, factors)
                
                # Background removal
                removed_bg = remove_background_via_replicate(enhanced)
                
                # Background blur
                if removed_bg.mode == "RGBA" and "A" in removed_bg.getbands():
                    alpha_mask = removed_bg.getchannel("A")
                    final_image = blur_background_with_mask(enhanced, alpha_mask)
                else:
                    final_image = enhanced
                    used_fallback = True
                    fallback_reason = "background_removal_fallback"
                    
            except Exception as fallback_error:
                logger.error(f"[{request_id}] Fallback processing also failed: {str(fallback_error)}")
                # Use original image as final fallback
                final_image = img
                factors = {
                    "brightness": 1.0,
                    "contrast": 1.0,
                    "saturation": 1.0,
                    "sharpness": 1.0,
                    "shadow": 1.0,
                    "fallback": True
                }
                used_fallback = True
                fallback_reason = "complete_processing_failure"

        # Step 8: Save final image
        logger.info(f"[{request_id}] Step 8: Saving final image...")
        save_start = time.time()
        
        buf = BytesIO()
        final_image.save(buf, format="JPEG", quality=100)  # Maximum quality, no compression
        buf.seek(0)
        
        save_time = time.time() - save_start
        final_size = len(buf.getvalue())
        logger.info(f"[{request_id}] Final image saved in {save_time:.2f} seconds")
        logger.info(f"[{request_id}] Final image size: {final_size:,} bytes ({final_size/1024/1024:.2f} MB)")

        # Step 9: Upload to Cloudinary
        logger.info(f"[{request_id}] Step 9: Uploading to Cloudinary...")
        upload_start = time.time()
        
        try:
            # Check if Cloudinary credentials are available
            if not all([
                os.environ.get("CLOUDINARY_CLOUD_NAME"),
                os.environ.get("CLOUDINARY_API_KEY"),
                os.environ.get("CLOUDINARY_API_SECRET")
            ]):
                logger.warning(f"[{request_id}] Cloudinary credentials not found, skipping upload")
                cloudinary_url = "https://example.com/placeholder.jpg"  # Placeholder
            else:
                upload_result = cloudinary.uploader.upload(
                    buf,
                    folder="mediaenrichment/enhanced",
                    resource_type="image",
                    format="jpg"
                )
                cloudinary_url = upload_result.get("secure_url")
                if not cloudinary_url:
                    raise Exception("Failed to get Cloudinary URL")
                
                upload_time = time.time() - upload_start
                logger.info(f"[{request_id}] Cloudinary upload completed in {upload_time:.2f} seconds")
                logger.info(f"[{request_id}] Uploaded URL: {cloudinary_url}")
                
        except Exception as e:
            upload_time = time.time() - upload_start
            error_msg = f"Failed to upload to Cloudinary: {str(e)}"
            logger.error(f"[{request_id}] ERROR: {error_msg} after {upload_time:.2f} seconds")
            # Use a placeholder URL instead of throwing error
            cloudinary_url = "https://example.com/placeholder.jpg"
            logger.info(f"[{request_id}] Using placeholder URL due to upload failure")

        # Step 10: Prepare response
        logger.info(f"[{request_id}] Step 10: Preparing response...")
        
        total_time = time.time() - request_start_time
        logger.info(f"[{request_id}] Total processing time: {total_time:.2f} seconds")
        
        response_data = {
            "success": True,
            "enhancement_factors": factors,
            "enhanced_image_url": cloudinary_url,
            "original_size": img.size,
            "enhanced_size": final_image.size,
            "processing_time": total_time,
            "request_id": request_id,
            "used_fallback": used_fallback,
            "fallback_reason": fallback_reason
        }
        
        logger.info(f"[{request_id}] Request completed successfully!")
        logger.info(f"[{request_id}] Response data: {response_data}")
        
        return jsonify(response_data)
        
    except Exception as e:
        total_time = time.time() - request_start_time
        error_msg = f"Internal server error: {str(e)}"
        logger.error(f"[{request_id}] ERROR: {error_msg} after {total_time:.2f} seconds")
        # Return a graceful response instead of error
        return jsonify({
            "success": False,
            "error": "Unable to process image at this time",
            "enhanced_image_url": "https://example.com/placeholder.jpg",
            "used_fallback": True,
            "fallback_reason": "internal_server_error",
            "request_id": request_id,
            "processing_time": total_time
        }), 200

@image_enhancement_bp.route("/batch", methods=["POST"], strict_slashes=False)
def enhance_batch():
    """Enhanced endpoint for processing multiple images in parallel"""
    request_start_time = time.time()
    request_id = f"batch_{int(time.time())}_{os.getpid()}"
    
    logger.info(f"[{request_id}] Starting batch image enhancement request")
    
    try:
        # Validate request
        if not request.is_json:
            return jsonify({
                "success": False,
                "error": "Invalid request format",
                "results": [],
                "request_id": request_id
            }), 200

        data = request.json
        image_urls = data.get("image_urls", [])
        
        if not image_urls or not isinstance(image_urls, list):
            return jsonify({
                "success": False,
                "error": "image_urls array is required",
                "results": [],
                "request_id": request_id
            }), 200

        if len(image_urls) > 10:  # Limit batch size
            return jsonify({
                "success": False,
                "error": "Maximum 10 images allowed per batch",
                "results": [],
                "request_id": request_id
            }), 200

        # Validate URLs
        valid_urls = []
        for url in image_urls:
            if url and isinstance(url, str) and url.startswith(('http://', 'https://')):
                valid_urls.append(url)
            else:
                logger.warning(f"[{request_id}] Invalid URL in batch: {url}")

        if not valid_urls:
            return jsonify({
                "success": False,
                "error": "No valid image URLs provided",
                "results": [],
                "request_id": request_id
            }), 200

        logger.info(f"[{request_id}] Processing {len(valid_urls)} images in parallel")
        
        # Process images in parallel
        results = process_multiple_images_parallel(valid_urls, request_id)
        
        # Upload results to Cloudinary
        uploaded_results = []
        for result in results:
            if result["success"]:
                try:
                    # Save image to buffer
                    buf = BytesIO()
                    result["final_image"].save(buf, format="JPEG", quality=100)
                    buf.seek(0)
                    
                    # Upload to Cloudinary
                    if all([
                        os.environ.get("CLOUDINARY_CLOUD_NAME"),
                        os.environ.get("CLOUDINARY_API_KEY"),
                        os.environ.get("CLOUDINARY_API_SECRET")
                    ]):
                        upload_result = cloudinary.uploader.upload(
                            buf,
                            folder="mediaenrichment/enhanced",
                            resource_type="image",
                            format="jpg"
                        )
                        cloudinary_url = upload_result.get("secure_url")
                    else:
                        cloudinary_url = "https://example.com/placeholder.jpg"
                    
                    uploaded_results.append({
                        "image_url": result["image_url"],
                        "success": True,
                        "enhanced_image_url": cloudinary_url,
                        "enhancement_factors": result["factors"],
                        "used_fallback": result["used_fallback"],
                        "fallback_reason": result["fallback_reason"]
                    })
                    
                except Exception as e:
                    logger.error(f"[{request_id}] Failed to upload {result['image_url']}: {str(e)}")
                    uploaded_results.append({
                        "image_url": result["image_url"],
                        "success": False,
                        "error": "Upload failed",
                        "enhanced_image_url": "https://example.com/placeholder.jpg",
                        "used_fallback": True,
                        "fallback_reason": "upload_failed"
                    })
            else:
                uploaded_results.append({
                    "image_url": result["image_url"],
                    "success": False,
                    "error": result.get("error", "Processing failed"),
                    "enhanced_image_url": "https://example.com/placeholder.jpg",
                    "used_fallback": True,
                    "fallback_reason": result.get("fallback_reason", "processing_failed")
                })

        total_time = time.time() - request_start_time
        
        response_data = {
            "success": True,
            "results": uploaded_results,
            "total_images": len(valid_urls),
            "successful_images": len([r for r in uploaded_results if r["success"]]),
            "processing_time": total_time,
            "request_id": request_id
        }
        
        logger.info(f"[{request_id}] Batch processing completed successfully!")
        return jsonify(response_data)
        
    except Exception as e:
        total_time = time.time() - request_start_time
        error_msg = f"Batch processing error: {str(e)}"
        logger.error(f"[{request_id}] ERROR: {error_msg} after {total_time:.2f} seconds")
        
        return jsonify({
            "success": False,
            "error": "Unable to process batch at this time",
            "results": [],
            "request_id": request_id,
            "processing_time": total_time
        }), 200

if __name__ == "__main__":
    app.run(debug=True)<|MERGE_RESOLUTION|>--- conflicted
+++ resolved
@@ -187,30 +187,16 @@
             "fallback": True
         }
 
-<<<<<<< HEAD
 def get_ai_suggestions_parallel(image_url, img):
     """Get AI suggestions for image enhancement factors (optimized version)"""
-=======
-def get_ai_suggestions(image_url):
-    """Get AI suggestions for image enhancement factors"""
->>>>>>> 331578d2
     start_time = time.time()
     logger.info(f"Starting AI suggestions for image: {image_url}")
     
     # Check if OpenAI API key is available
     if not os.environ.get("OPENAI_API_KEY"):
         logger.warning("OPENAI_API_KEY not found, using image analysis for fallback values")
-<<<<<<< HEAD
         # Use the already downloaded image for analysis
         try:
-=======
-        # Try to analyze the image for fallback values
-        try:
-            img_resp = requests.get(image_url, timeout=10)
-            img_resp.raise_for_status()
-            img = Image.open(BytesIO(img_resp.content))
-            img = ImageOps.exif_transpose(img).convert("RGB")
->>>>>>> 331578d2
             fallback_factors = analyze_image_characteristics(img)
             logger.info(f"Using analyzed fallback factors (no API key): {fallback_factors}")
         except Exception as analysis_error:
