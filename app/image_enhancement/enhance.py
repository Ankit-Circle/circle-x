import os
import json
import requests
import logging
import time
import asyncio
import concurrent.futures
from datetime import datetime
from flask import Blueprint, request, jsonify
from PIL import Image, ImageEnhance, ImageFilter, ImageOps  # ✅ Added ImageOps for EXIF correction
from io import BytesIO
import openai
import replicate
import cloudinary
import cloudinary.uploader

# Load environment variables from .env file
try:
    from dotenv import load_dotenv
    load_dotenv()
    logger = logging.getLogger(__name__)
    logger.info("✅ Environment variables loaded from .env file")
except ImportError:
    logger = logging.getLogger(__name__)
    logger.warning("⚠️  python-dotenv not installed, using system environment variables")

# Configure logging
logging.basicConfig(
    level=logging.INFO,
    format='%(asctime)s - %(levelname)s - %(message)s',
    handlers=[
        logging.StreamHandler(),  # Console handler
        logging.FileHandler('image_enhancement.log', encoding='utf-8')  # File handler with UTF-8 encoding
    ]
)
logger = logging.getLogger(__name__)

image_enhancement_bp = Blueprint("image_enhancement", __name__)

openai.api_key = os.environ.get("OPENAI_API_KEY")
replicate.api_token = os.environ.get("REPLICATE_API_TOKEN")

# Configure Cloudinary
cloudinary.config(
    cloud_name=os.environ.get("CLOUDINARY_CLOUD_NAME"),
    api_key=os.environ.get("CLOUDINARY_API_KEY"),
    api_secret=os.environ.get("CLOUDINARY_API_SECRET")
)

# Global session for connection pooling
_global_session = None

def get_global_session():
    """Get or create a global session for connection pooling"""
    global _global_session
    if _global_session is None:
        _global_session = requests.Session()
        _global_session.headers.update({
            'User-Agent': 'Mozilla/5.0 (compatible; ImageEnhancement/1.0)'
        })
        # Configure connection pooling
        adapter = requests.adapters.HTTPAdapter(
            pool_connections=10,
            pool_maxsize=20,
            max_retries=3,
            pool_block=False
        )
        _global_session.mount('http://', adapter)
        _global_session.mount('https://', adapter)
    return _global_session

def enhance_image_pillow(img, factors):
    """Enhance image using PIL with the given factors"""
    start_time = time.time()
    logger.info(f"Starting image enhancement - Size: {img.size}, Mode: {img.mode}")
    logger.info(f"Enhancement factors: {factors}")
    
    try:
        # Apply saturation enhancement
        logger.debug("Applying saturation enhancement...")
        img = ImageEnhance.Color(img).enhance(factors.get("saturation", 1.0))
        
        # Apply brightness enhancement
        logger.debug("Applying brightness enhancement...")
        img = ImageEnhance.Brightness(img).enhance(factors.get("brightness", 1.0))
        
        # Apply contrast enhancement
        logger.debug("Applying contrast enhancement...")
        img = ImageEnhance.Contrast(img).enhance(factors.get("contrast", 1.0))
        
        # Apply sharpness enhancement
        logger.debug("Applying sharpness enhancement...")
        img = ImageEnhance.Sharpness(img).enhance(factors.get("sharpness", 1.0))
        
        processing_time = time.time() - start_time
        logger.info(f"Image enhancement completed in {processing_time:.2f} seconds")
        logger.info(f"Enhanced image size: {img.size}, Mode: {img.mode}")
        
        return img
    except Exception as e:
        processing_time = time.time() - start_time
        error_msg = f"Error enhancing image after {processing_time:.2f} seconds: {str(e)}"
        logger.error(error_msg)
        raise Exception(error_msg)

def blur_background_with_mask(image, alpha_channel):
    """Blur background using alpha channel as mask"""
    start_time = time.time()
    logger.info(f"Starting background blur - Image size: {image.size}, Alpha size: {alpha_channel.size}")
    
    try:
        # Convert alpha channel to grayscale and resize
        logger.debug("Converting alpha channel to grayscale...")
        mask = alpha_channel.convert("L").resize(image.size)
        
        # Apply Gaussian blur to the image
        logger.debug("Applying Gaussian blur to image...")
        blurred = image.filter(ImageFilter.GaussianBlur(radius=5))
        
        # Composite the original image with blurred background
        logger.debug("Compositing image with blurred background...")
        result = Image.composite(image, blurred, mask)
        
        processing_time = time.time() - start_time
        logger.info(f"Background blur completed in {processing_time:.2f} seconds")
        logger.info(f"Blurred image size: {result.size}, Mode: {result.mode}")
        
        return result
    except Exception as e:
        processing_time = time.time() - start_time
        error_msg = f"Error applying background blur after {processing_time:.2f} seconds: {str(e)}"
        logger.error(error_msg)
        raise Exception(error_msg)

def analyze_image_characteristics(img):
    """Analyze basic image characteristics to provide fallback enhancement values"""
    try:
        # Convert to RGB if needed
        if img.mode != 'RGB':
            img = img.convert('RGB')
        
        # Calculate average brightness
        img_array = img.convert('L')  # Convert to grayscale
        avg_brightness = sum(img_array.getdata()) / len(img_array.getdata())
        brightness_factor = 255  # Normalize to 0-1 scale
        normalized_brightness = avg_brightness / brightness_factor
        
        # Calculate average saturation (simplified)
        img_hsv = img.convert('HSV')
        h, s, v = img_hsv.split()
        avg_saturation = sum(s.getdata()) / len(s.getdata()) / 255
        
        # Determine enhancement factors based on analysis
        if normalized_brightness < 0.4:  # Dark image
            brightness_factor = 1.1
            contrast_factor = 1.2
        elif normalized_brightness > 0.7:  # Bright image
            brightness_factor = 0.95
            contrast_factor = 1.1
        else:  # Normal brightness
            brightness_factor = 1.05
            contrast_factor = 1.15
        
        if avg_saturation < 0.3:  # Muted colors
            saturation_factor = 1.15
        elif avg_saturation > 0.7:  # Very saturated
            saturation_factor = 0.95
        else:  # Normal saturation
            saturation_factor = 1.05
        
        return {
            "brightness": brightness_factor,
            "contrast": contrast_factor,
            "saturation": saturation_factor,
            "sharpness": 1.2,
            "shadow": 1.0,
            "analyzed": True
        }
    except Exception as e:
        logger.error(f"Error analyzing image characteristics: {str(e)}")
        return {
            "brightness": 1.05,
            "contrast": 1.15,
            "saturation": 1.1,
            "sharpness": 1.2,
            "shadow": 1.0,
            "fallback": True
        }

<<<<<<< HEAD
def get_ai_suggestions_parallel(image_url, img):
    """Get AI suggestions for image enhancement factors (optimized version)"""
=======
def get_ai_suggestions(image_url):
    """Get AI suggestions for image enhancement factors"""
>>>>>>> 331578d2
    start_time = time.time()
    logger.info(f"Starting AI suggestions for image: {image_url}")
    
    # Check if OpenAI API key is available
    if not os.environ.get("OPENAI_API_KEY"):
        logger.warning("OPENAI_API_KEY not found, using image analysis for fallback values")
<<<<<<< HEAD
        # Use the already downloaded image for analysis
        try:
=======
        # Try to analyze the image for fallback values
        try:
            img_resp = requests.get(image_url, timeout=10)
            img_resp.raise_for_status()
            img = Image.open(BytesIO(img_resp.content))
            img = ImageOps.exif_transpose(img).convert("RGB")
>>>>>>> 331578d2
            fallback_factors = analyze_image_characteristics(img)
            logger.info(f"Using analyzed fallback factors (no API key): {fallback_factors}")
        except Exception as analysis_error:
            logger.error(f"Failed to analyze image for fallback: {str(analysis_error)}")
            fallback_factors = {
                "brightness": 1.05,
                "contrast": 1.15,
                "saturation": 1.1,
                "sharpness": 1.2,
                "shadow": 1.0,
                "fallback": True
            }
            logger.info(f"Using default fallback factors (no API key): {fallback_factors}")
        
        return fallback_factors
    
    try:
        prompt = """
Analyze this specific product image and provide optimal enhancement values.

First, assess the image characteristics(this is just reference, you can use it or not):
1. If the image is dark or underexposed: increase brightness (1.05-1.15) and contrast (1.2-1.3)
2. If the image is bright or overexposed: decrease brightness (0.9-1.0) and increase contrast (1.1-1.2)
3. If the image has muted colors: increase saturation (1.1-1.2)
4. If the image has vibrant colors: keep saturation normal (1.0-1.05)
5. If the image is blurry: increase sharpness (1.3-1.5)
6. If the image is sharp: keep sharpness normal (1.1-1.2)

Return only a JSON object with these exact values:
- brightness: 0.9-1.15
- contrast: 1.0-1.3
- saturation: 1.0-1.2
- sharpness: 1.0-1.5
- shadow: 1.0

Base your values on the actual image analysis, not generic defaults.
"""
        logger.debug("Sending request to OpenAI API...")
        
        response = openai.chat.completions.create(
            model="gpt-4o",
            messages=[
                {"role": "system", "content": "You are an expert image enhancement specialist. Your task is to analyze each product image individually and provide specific enhancement values based on the actual image characteristics. Be precise and avoid generic responses. Always base your recommendations on the visual analysis of the provided image."},
                {
                    "role": "user",
                    "content": [
                        {"type": "text", "text": prompt},
                        {"type": "image_url", "image_url": {"url": image_url, "detail": "high"}}
                    ]
                }
            ],
            temperature=0.2
        )
        
        api_time = time.time() - start_time
        logger.info(f"OpenAI API response received in {api_time:.2f} seconds")
        
        content = response.choices[0].message.content.strip()
        logger.info(f"OpenAI raw response: {content}")
        
        clean_content = content.replace("```json", "").replace("```", "").strip()
        logger.info(f"Cleaned content: {clean_content}")
        factors = json.loads(clean_content)
        
        result_factors = {
            "brightness": factors.get("brightness", 1.0),
            "contrast": factors.get("contrast", 1.0),
            "saturation": factors.get("saturation", 1.0),
            "sharpness": factors.get("sharpness", 1.0),
            "shadow": factors.get("shadow", 1.0)
        }
        
        # Check if AI response seems generic (common default values)
        generic_responses = [
            {"brightness": 1.05, "contrast": 1.2, "saturation": 1.1, "sharpness": 1.3, "shadow": 1.0},
            {"brightness": 1.05, "contrast": 1.15, "saturation": 1.1, "sharpness": 1.2, "shadow": 1.0},
            {"brightness": 1.0, "contrast": 1.1, "saturation": 1.0, "sharpness": 1.1, "shadow": 1.0}
        ]
        
        is_generic = any(
            all(abs(result_factors.get(key, 0) - generic.get(key, 0)) < 0.01 for key in ["brightness", "contrast", "saturation", "sharpness", "shadow"])
            for generic in generic_responses
        )
        
        if is_generic:
            logger.warning("AI response appears to be generic, using image analysis fallback")
            try:
                img_resp = requests.get(image_url, timeout=10)
                img_resp.raise_for_status()
                img = Image.open(BytesIO(img_resp.content))
                img = ImageOps.exif_transpose(img).convert("RGB")
                analyzed_factors = analyze_image_characteristics(img)
                logger.info(f"Using analyzed factors instead of generic AI response: {analyzed_factors}")
                return analyzed_factors
            except Exception as analysis_error:
                logger.error(f"Failed to analyze image for fallback: {str(analysis_error)}")
                logger.info(f"Keeping AI response despite being generic: {result_factors}")
        
        total_time = time.time() - start_time
        logger.info(f"AI suggestions completed in {total_time:.2f} seconds")
        logger.info(f"AI suggested factors: {result_factors}")
        
        return result_factors
        
    except json.JSONDecodeError as e:
        total_time = time.time() - start_time
        error_msg = f"JSON decode error in AI response after {total_time:.2f} seconds: {str(e)}"
        logger.error(error_msg)
        logger.error(f"Raw response content: {content}")
        
        # Try to analyze the image for fallback values
        try:
            img_resp = requests.get(image_url, timeout=10)
            img_resp.raise_for_status()
            img = Image.open(BytesIO(img_resp.content))
            img = ImageOps.exif_transpose(img).convert("RGB")
            fallback_factors = analyze_image_characteristics(img)
            logger.info(f"Using analyzed fallback factors due to JSON error: {fallback_factors}")
        except Exception as analysis_error:
            logger.error(f"Failed to analyze image for fallback: {str(analysis_error)}")
            fallback_factors = {
                "brightness": 1.05,
                "contrast": 1.15,
                "saturation": 1.1,
                "sharpness": 1.2,
                "shadow": 1.0,
                "fallback": True
            }
            logger.info(f"Using default fallback factors due to JSON error: {fallback_factors}")
        
        return fallback_factors
        
    except openai.AuthenticationError as e:
        total_time = time.time() - start_time
        error_msg = f"OpenAI authentication error after {total_time:.2f} seconds: {str(e)}"
        logger.error(error_msg)
        
        # Try to analyze the image for fallback values
        try:
            img_resp = requests.get(image_url, timeout=10)
            img_resp.raise_for_status()
            img = Image.open(BytesIO(img_resp.content))
            img = ImageOps.exif_transpose(img).convert("RGB")
            fallback_factors = analyze_image_characteristics(img)
            logger.info(f"Using analyzed fallback factors due to authentication error: {fallback_factors}")
        except Exception as analysis_error:
            logger.error(f"Failed to analyze image for fallback: {str(analysis_error)}")
            fallback_factors = {
                "brightness": 1.05,
                "contrast": 1.15,
                "saturation": 1.1,
                "sharpness": 1.2,
                "shadow": 1.0,
                "fallback": True
            }
            logger.info(f"Using default fallback factors due to authentication error: {fallback_factors}")
        
        return fallback_factors
        
    except openai.RateLimitError as e:
        total_time = time.time() - start_time
        error_msg = f"OpenAI rate limit error after {total_time:.2f} seconds: {str(e)}"
        logger.error(error_msg)
        
        # Try to analyze the image for fallback values
        try:
            img_resp = requests.get(image_url, timeout=10)
            img_resp.raise_for_status()
            img = Image.open(BytesIO(img_resp.content))
            img = ImageOps.exif_transpose(img).convert("RGB")
            fallback_factors = analyze_image_characteristics(img)
            logger.info(f"Using analyzed fallback factors due to rate limit: {fallback_factors}")
        except Exception as analysis_error:
            logger.error(f"Failed to analyze image for fallback: {str(analysis_error)}")
            fallback_factors = {
                "brightness": 1.05,
                "contrast": 1.15,
                "saturation": 1.1,
                "sharpness": 1.2,
                "shadow": 1.0,
                "fallback": True
            }
            logger.info(f"Using default fallback factors due to rate limit: {fallback_factors}")
        
        return fallback_factors
        
    except Exception as e:
        total_time = time.time() - start_time
        error_msg = f"Unexpected error in AI suggestions after {total_time:.2f} seconds: {str(e)}"
        logger.error(error_msg)
        
        # Try to analyze the image for fallback values
        try:
            img_resp = requests.get(image_url, timeout=10)
            img_resp.raise_for_status()
            img = Image.open(BytesIO(img_resp.content))
            img = ImageOps.exif_transpose(img).convert("RGB")
            fallback_factors = analyze_image_characteristics(img)
            logger.info(f"Using analyzed fallback factors due to unexpected error: {fallback_factors}")
        except Exception as analysis_error:
            logger.error(f"Failed to analyze image for fallback: {str(analysis_error)}")
            fallback_factors = {
                "brightness": 1.05,
                "contrast": 1.15,
                "saturation": 1.1,
                "sharpness": 1.2,
                "shadow": 1.0,
                "fallback": True
            }
            logger.info(f"Using default fallback factors due to unexpected error: {fallback_factors}")
        
        return fallback_factors

def process_multiple_images_parallel(image_urls, request_id):
    """Process multiple images in parallel using ThreadPoolExecutor"""
    start_time = time.time()
    logger.info(f"[{request_id}] Starting parallel processing of {len(image_urls)} images")
    
    results = []
    
    def process_single_image(image_url):
        try:
            # Download image
            session = get_global_session()
            img_resp = session.get(image_url, timeout=30)
            img_resp.raise_for_status()
            
            # Process image
            img = Image.open(BytesIO(img_resp.content))
            img = ImageOps.exif_transpose(img).convert("RGB")
            
            # Get AI suggestions
            factors = get_ai_suggestions_parallel(image_url, img)
            
            # Enhance image
            enhanced = enhance_image_pillow(img, factors)
            
            # Background removal
            removed_bg = remove_background_via_replicate_optimized(enhanced, session)
            
            # Background blur
            if removed_bg.mode == "RGBA" and "A" in removed_bg.getbands():
                alpha_mask = removed_bg.getchannel("A")
                final_image = blur_background_with_mask(enhanced, alpha_mask)
                used_fallback = False
                fallback_reason = None
            else:
                final_image = enhanced
                used_fallback = True
                fallback_reason = "background_removal_no_alpha"
            
            return {
                "image_url": image_url,
                "success": True,
                "final_image": final_image,
                "factors": factors,
                "used_fallback": used_fallback,
                "fallback_reason": fallback_reason
            }
            
        except Exception as e:
            logger.error(f"[{request_id}] Error processing {image_url}: {str(e)}")
            return {
                "image_url": image_url,
                "success": False,
                "error": str(e),
                "used_fallback": True,
                "fallback_reason": "processing_failed"
            }
    
    # Use ThreadPoolExecutor for parallel processing
    with concurrent.futures.ThreadPoolExecutor(max_workers=min(len(image_urls), 5)) as executor:
        future_to_url = {executor.submit(process_single_image, url): url for url in image_urls}
        
        for future in concurrent.futures.as_completed(future_to_url):
            result = future.result()
            results.append(result)
    
    total_time = time.time() - start_time
    logger.info(f"[{request_id}] Parallel processing of {len(image_urls)} images completed in {total_time:.2f} seconds")
    
    return results

def remove_background_via_replicate_optimized(image: Image.Image, session=None) -> Image.Image:
    """Optimized background removal with connection pooling"""
    start_time = time.time()
    logger.info(f"Starting optimized background removal via Replicate - Image size: {image.size}")
    
    # Check if Replicate API token is available
    if not os.environ.get("REPLICATE_API_TOKEN"):
        logger.warning("REPLICATE_API_TOKEN not found, skipping background removal")
        logger.info("Returning original image without background removal")
        return image
    
    try:
        # Prepare image for Replicate API
        logger.debug("Preparing image for Replicate API...")
        buffered = BytesIO()
        image.save(buffered, format="PNG")
        buffered.seek(0)
        logger.debug(f"Image prepared - Size: {len(buffered.getvalue())} bytes")

        logger.info("Sending image to Replicate for background removal...")
        api_start = time.time()
        
        response = replicate.run(
            "cjwbw/rembg:fb8af171cfa1616ddcf1242c093f9c46bcada5ad4cf6f2fbe8b81b330ec5c003",
            input={"image": buffered}
        )
        
        api_time = time.time() - api_start
        logger.info(f"Replicate API response received in {api_time:.2f} seconds")

        # Parse response
        logger.debug("Parsing Replicate response...")
        if isinstance(response, str):
            mask_url = response
            logger.debug("Response is string URL")
        elif isinstance(response, list) and len(response) > 0:
            mask_url = response[0]
            logger.debug("Response is list, using first item")
        elif hasattr(response, "url"):
            mask_url = response.url() if callable(response.url) else response.url
            logger.debug("Response has URL attribute")
        elif hasattr(response, "__str__"):
            mask_url = str(response)
            logger.debug("Response converted to string")
        else:
            error_msg = "Unexpected response format from Replicate"
            logger.error(f"ERROR: {error_msg}")
            raise Exception(error_msg)

        logger.info(f"Downloading processed image from: {mask_url}")
        download_start = time.time()
        
        # Use session for connection pooling if provided
        if session:
            mask_resp = session.get(mask_url, timeout=60)
        else:
            mask_resp = requests.get(mask_url, timeout=60)
        mask_resp.raise_for_status()
        
        download_time = time.time() - download_start
        logger.info(f"Downloaded processed image in {download_time:.2f} seconds")
        
        mask_img = Image.open(BytesIO(mask_resp.content))
        
        # Validate the processed image
        if mask_img.size != image.size:
            logger.warning(f"Processed image size mismatch: expected {image.size}, got {mask_img.size}")
            logger.info("Returning original image due to size mismatch")
            return image
            
        if mask_img.mode not in ["RGBA", "RGB"]:
            logger.warning(f"Processed image has unexpected mode: {mask_img.mode}")
            logger.info("Returning original image due to unexpected mode")
            return image
        
        total_time = time.time() - start_time
        logger.info(f"Background removal completed in {total_time:.2f} seconds")
        logger.info(f"Processed image size: {mask_img.size}, Mode: {mask_img.mode}")
        
        return mask_img
        
    except replicate.AuthenticationError as e:
        total_time = time.time() - start_time
        error_msg = f"Replicate authentication error after {total_time:.2f} seconds: {str(e)}"
        logger.error(error_msg)
        logger.info("Returning original image due to authentication error")
        return image
        
    except replicate.RateLimitError as e:
        total_time = time.time() - start_time
        error_msg = f"Replicate rate limit error after {total_time:.2f} seconds: {str(e)}"
        logger.error(error_msg)
        logger.info("Returning original image due to rate limit")
        return image
        
    except requests.RequestException as e:
        total_time = time.time() - start_time
        error_msg = f"Network error during background removal after {total_time:.2f} seconds: {str(e)}"
        logger.error(error_msg)
        logger.info("Returning original image due to network error")
        return image
        
    except Exception as e:
        total_time = time.time() - start_time
        error_msg = f"Unexpected error in background removal after {total_time:.2f} seconds: {str(e)}"
        logger.error(error_msg)
        logger.info("Returning original image due to unexpected error")
        return image

def remove_background_via_replicate(image: Image.Image) -> Image.Image:
    """Legacy function for backward compatibility"""
    return remove_background_via_replicate_optimized(image)

def process_image_parallel(img, image_url, request_id):
    """Process image with parallel operations where possible"""
    start_time = time.time()
    
    # Use global session for connection pooling
    session = get_global_session()
    
    try:
        # Step 1: Get AI suggestions (this can run while we prepare other things)
        logger.info(f"[{request_id}] Getting AI suggestions in parallel...")
        ai_start = time.time()
        factors = get_ai_suggestions_parallel(image_url, img)
        ai_time = time.time() - ai_start
        logger.info(f"[{request_id}] AI suggestions completed in {ai_time:.2f} seconds")
        
        # Step 2: Enhance image
        logger.info(f"[{request_id}] Enhancing image...")
        enhance_start = time.time()
        enhanced = enhance_image_pillow(img, factors)
        enhance_time = time.time() - enhance_start
        logger.info(f"[{request_id}] Image enhancement completed in {enhance_time:.2f} seconds")
        
        # Step 3: Background removal with optimized session
        logger.info(f"[{request_id}] Starting background removal...")
        bg_start = time.time()
        removed_bg = remove_background_via_replicate_optimized(enhanced, session)
        bg_time = time.time() - bg_start
        logger.info(f"[{request_id}] Background removal completed in {bg_time:.2f} seconds")
        
        # Step 4: Background blur (if applicable)
        logger.info(f"[{request_id}] Processing background blur...")
        blur_start = time.time()
        
        used_fallback = False
        fallback_reason = None
        
        if removed_bg.mode == "RGBA" and "A" in removed_bg.getbands():
            logger.info(f"[{request_id}] Background removal successful, proceeding with blur")
            try:
                alpha_mask = removed_bg.getchannel("A")
                final_image = blur_background_with_mask(enhanced, alpha_mask)
                blur_time = time.time() - blur_start
                logger.info(f"[{request_id}] Background blur completed in {blur_time:.2f} seconds")
            except Exception as blur_error:
                blur_time = time.time() - blur_start
                error_msg = f"Background blur failed after {blur_time:.2f} seconds: {str(blur_error)}"
                logger.warning(f"[{request_id}] WARNING: {error_msg}")
                logger.info(f"[{request_id}] Using enhanced image as fallback for blur failure")
                final_image = enhanced
                used_fallback = True
                fallback_reason = "background_blur_failed"
        else:
            logger.warning(f"[{request_id}] Background removal returned image without alpha channel, using enhanced image as fallback")
            final_image = enhanced
            used_fallback = True
            fallback_reason = "background_removal_no_alpha"
        
        total_time = time.time() - start_time
        logger.info(f"[{request_id}] Parallel processing completed in {total_time:.2f} seconds")
        
        return {
            "enhanced": enhanced,
            "final_image": final_image,
            "factors": factors,
            "used_fallback": used_fallback,
            "fallback_reason": fallback_reason,
            "processing_time": total_time
        }
        
    except Exception as e:
        total_time = time.time() - start_time
        error_msg = f"Error in parallel processing after {total_time:.2f} seconds: {str(e)}"
        logger.error(f"[{request_id}] ERROR: {error_msg}")
        raise Exception(error_msg)

@image_enhancement_bp.route("/", methods=["POST"], strict_slashes=False)
def enhance():
    request_start_time = time.time()
    request_id = f"req_{int(time.time())}_{os.getpid()}"
    
    logger.info(f"[{request_id}] Starting image enhancement request")
    logger.info(f"[{request_id}] Request method: {request.method}")
    logger.info(f"[{request_id}] Content-Type: {request.content_type}")
    
    try:
        # Step 1: Validate request format
        logger.info(f"[{request_id}] Step 1: Validating request format...")
        if not request.is_json:
            error_msg = "Content-Type must be application/json"
            logger.error(f"[{request_id}] ERROR: {error_msg}")
            return jsonify({
                "success": False,
                "error": "Invalid request format",
                "enhanced_image_url": "https://example.com/placeholder.jpg",
                "used_fallback": True,
                "fallback_reason": "invalid_request_format",
                "request_id": request_id
            }), 200

        data = request.json
        image_url = data.get("image_url")
        if not image_url:
            error_msg = "No image_url provided"
            logger.error(f"[{request_id}] ERROR: {error_msg}")
            return jsonify({
                "success": False,
                "error": "Image URL is required",
                "enhanced_image_url": "https://example.com/placeholder.jpg",
                "used_fallback": True,
                "fallback_reason": "missing_image_url",
                "request_id": request_id
            }), 200

        if not image_url.startswith(('http://', 'https://')):
            error_msg = "Invalid image URL"
            logger.error(f"[{request_id}] ERROR: {error_msg}")
            return jsonify({
                "success": False,
                "error": "Invalid image URL format",
                "enhanced_image_url": "https://example.com/placeholder.jpg",
                "used_fallback": True,
                "fallback_reason": "invalid_image_url",
                "request_id": request_id
            }), 200

        logger.info(f"[{request_id}] Request validation passed")
        logger.info(f"[{request_id}] Image URL: {image_url}")

        # Step 2: Download image
        logger.info(f"[{request_id}] Step 2: Downloading image...")
        download_start = time.time()
        
        try:
            img_resp = requests.get(image_url, timeout=30)
            img_resp.raise_for_status()
            
            download_time = time.time() - download_start
            logger.info(f"[{request_id}] Image downloaded in {download_time:.2f} seconds")
            logger.info(f"[{request_id}] Image size: {len(img_resp.content):,} bytes ({len(img_resp.content)/1024/1024:.2f} MB)")
            
        except requests.RequestException as e:
            error_msg = f"Failed to download image: {str(e)}"
            logger.error(f"[{request_id}] ERROR: {error_msg}")
            # Return a placeholder response instead of error
            return jsonify({
                "success": False,
                "error": "Unable to process image at this time",
                "enhanced_image_url": "https://example.com/placeholder.jpg",
                "used_fallback": True,
                "fallback_reason": "image_download_failed",
                "request_id": request_id
            }), 200

        # Step 3: Process image
        logger.info(f"[{request_id}] Step 3: Processing image...")
        process_start = time.time()
        
        try:
            # Apply EXIF orientation correction safely
            img = Image.open(BytesIO(img_resp.content))
            img = ImageOps.exif_transpose(img).convert("RGB")
            
            process_time = time.time() - process_start
            logger.info(f"[{request_id}] Image processed in {process_time:.2f} seconds")
            logger.info(f"[{request_id}] Image dimensions: {img.size[0]}x{img.size[1]} pixels")
            logger.info(f"[{request_id}] Image mode: {img.mode}")
            
        except Exception as e:
            error_msg = f"Invalid image format: {str(e)}"
            logger.error(f"[{request_id}] ERROR: {error_msg}")
            # Return a placeholder response instead of error
            return jsonify({
                "success": False,
                "error": "Unable to process image at this time",
                "enhanced_image_url": "https://example.com/placeholder.jpg",
                "used_fallback": True,
                "fallback_reason": "image_processing_failed",
                "request_id": request_id
            }), 200

        # Step 4: Process image with optimized parallel processing
        logger.info(f"[{request_id}] Step 4: Processing image with parallel optimization...")
        process_start = time.time()
        
        try:
            # Use the optimized parallel processing function
            result = process_image_parallel(img, image_url, request_id)
            
            final_image = result["final_image"]
            factors = result["factors"]
            used_fallback = result["used_fallback"]
            fallback_reason = result["fallback_reason"]
            processing_time = result["processing_time"]
            
            process_time = time.time() - process_start
            logger.info(f"[{request_id}] Parallel processing completed in {process_time:.2f} seconds")
            logger.info(f"[{request_id}] Enhancement factors: {factors}")
            
        except Exception as process_error:
            process_time = time.time() - process_start
            error_msg = f"Parallel processing failed after {process_time:.2f} seconds: {str(process_error)}"
            logger.error(f"[{request_id}] ERROR: {error_msg}")
            logger.info(f"[{request_id}] Falling back to sequential processing...")
            
            # Fallback to sequential processing
            try:
                # Get AI suggestions
                factors = get_ai_suggestions_parallel(image_url, img)
                
                # Enhance image
                enhanced = enhance_image_pillow(img, factors)
                
                # Background removal
                removed_bg = remove_background_via_replicate(enhanced)
                
                # Background blur
                if removed_bg.mode == "RGBA" and "A" in removed_bg.getbands():
                    alpha_mask = removed_bg.getchannel("A")
                    final_image = blur_background_with_mask(enhanced, alpha_mask)
                else:
                    final_image = enhanced
                    used_fallback = True
                    fallback_reason = "background_removal_fallback"
                    
            except Exception as fallback_error:
                logger.error(f"[{request_id}] Fallback processing also failed: {str(fallback_error)}")
                # Use original image as final fallback
                final_image = img
                factors = {
                    "brightness": 1.0,
                    "contrast": 1.0,
                    "saturation": 1.0,
                    "sharpness": 1.0,
                    "shadow": 1.0,
                    "fallback": True
                }
                used_fallback = True
                fallback_reason = "complete_processing_failure"

        # Step 8: Save final image
        logger.info(f"[{request_id}] Step 8: Saving final image...")
        save_start = time.time()
        
        buf = BytesIO()
        final_image.save(buf, format="JPEG", quality=100)  # Maximum quality, no compression
        buf.seek(0)
        
        save_time = time.time() - save_start
        final_size = len(buf.getvalue())
        logger.info(f"[{request_id}] Final image saved in {save_time:.2f} seconds")
        logger.info(f"[{request_id}] Final image size: {final_size:,} bytes ({final_size/1024/1024:.2f} MB)")

        # Step 9: Upload to Cloudinary
        logger.info(f"[{request_id}] Step 9: Uploading to Cloudinary...")
        upload_start = time.time()
        
        try:
            # Check if Cloudinary credentials are available
            if not all([
                os.environ.get("CLOUDINARY_CLOUD_NAME"),
                os.environ.get("CLOUDINARY_API_KEY"),
                os.environ.get("CLOUDINARY_API_SECRET")
            ]):
                logger.warning(f"[{request_id}] Cloudinary credentials not found, skipping upload")
                cloudinary_url = "https://example.com/placeholder.jpg"  # Placeholder
            else:
                upload_result = cloudinary.uploader.upload(
                    buf,
                    folder="mediaenrichment/enhanced",
                    resource_type="image",
                    format="jpg"
                )
                cloudinary_url = upload_result.get("secure_url")
                if not cloudinary_url:
                    raise Exception("Failed to get Cloudinary URL")
                
                upload_time = time.time() - upload_start
                logger.info(f"[{request_id}] Cloudinary upload completed in {upload_time:.2f} seconds")
                logger.info(f"[{request_id}] Uploaded URL: {cloudinary_url}")
                
        except Exception as e:
            upload_time = time.time() - upload_start
            error_msg = f"Failed to upload to Cloudinary: {str(e)}"
            logger.error(f"[{request_id}] ERROR: {error_msg} after {upload_time:.2f} seconds")
            # Use a placeholder URL instead of throwing error
            cloudinary_url = "https://example.com/placeholder.jpg"
            logger.info(f"[{request_id}] Using placeholder URL due to upload failure")

        # Step 10: Prepare response
        logger.info(f"[{request_id}] Step 10: Preparing response...")
        
        total_time = time.time() - request_start_time
        logger.info(f"[{request_id}] Total processing time: {total_time:.2f} seconds")
        
        response_data = {
            "success": True,
            "enhancement_factors": factors,
            "enhanced_image_url": cloudinary_url,
            "original_size": img.size,
            "enhanced_size": final_image.size,
            "processing_time": total_time,
            "request_id": request_id,
            "used_fallback": used_fallback,
            "fallback_reason": fallback_reason
        }
        
        logger.info(f"[{request_id}] Request completed successfully!")
        logger.info(f"[{request_id}] Response data: {response_data}")
        
        return jsonify(response_data)
        
    except Exception as e:
        total_time = time.time() - request_start_time
        error_msg = f"Internal server error: {str(e)}"
        logger.error(f"[{request_id}] ERROR: {error_msg} after {total_time:.2f} seconds")
        # Return a graceful response instead of error
        return jsonify({
            "success": False,
            "error": "Unable to process image at this time",
            "enhanced_image_url": "https://example.com/placeholder.jpg",
            "used_fallback": True,
            "fallback_reason": "internal_server_error",
            "request_id": request_id,
            "processing_time": total_time
        }), 200

@image_enhancement_bp.route("/batch", methods=["POST"], strict_slashes=False)
def enhance_batch():
    """Enhanced endpoint for processing multiple images in parallel"""
    request_start_time = time.time()
    request_id = f"batch_{int(time.time())}_{os.getpid()}"
    
    logger.info(f"[{request_id}] Starting batch image enhancement request")
    
    try:
        # Validate request
        if not request.is_json:
            return jsonify({
                "success": False,
                "error": "Invalid request format",
                "results": [],
                "request_id": request_id
            }), 200

        data = request.json
        image_urls = data.get("image_urls", [])
        
        if not image_urls or not isinstance(image_urls, list):
            return jsonify({
                "success": False,
                "error": "image_urls array is required",
                "results": [],
                "request_id": request_id
            }), 200

        if len(image_urls) > 10:  # Limit batch size
            return jsonify({
                "success": False,
                "error": "Maximum 10 images allowed per batch",
                "results": [],
                "request_id": request_id
            }), 200

        # Validate URLs
        valid_urls = []
        for url in image_urls:
            if url and isinstance(url, str) and url.startswith(('http://', 'https://')):
                valid_urls.append(url)
            else:
                logger.warning(f"[{request_id}] Invalid URL in batch: {url}")

        if not valid_urls:
            return jsonify({
                "success": False,
                "error": "No valid image URLs provided",
                "results": [],
                "request_id": request_id
            }), 200

        logger.info(f"[{request_id}] Processing {len(valid_urls)} images in parallel")
        
        # Process images in parallel
        results = process_multiple_images_parallel(valid_urls, request_id)
        
        # Upload results to Cloudinary
        uploaded_results = []
        for result in results:
            if result["success"]:
                try:
                    # Save image to buffer
                    buf = BytesIO()
                    result["final_image"].save(buf, format="JPEG", quality=100)
                    buf.seek(0)
                    
                    # Upload to Cloudinary
                    if all([
                        os.environ.get("CLOUDINARY_CLOUD_NAME"),
                        os.environ.get("CLOUDINARY_API_KEY"),
                        os.environ.get("CLOUDINARY_API_SECRET")
                    ]):
                        upload_result = cloudinary.uploader.upload(
                            buf,
                            folder="mediaenrichment/enhanced",
                            resource_type="image",
                            format="jpg"
                        )
                        cloudinary_url = upload_result.get("secure_url")
                    else:
                        cloudinary_url = "https://example.com/placeholder.jpg"
                    
                    uploaded_results.append({
                        "image_url": result["image_url"],
                        "success": True,
                        "enhanced_image_url": cloudinary_url,
                        "enhancement_factors": result["factors"],
                        "used_fallback": result["used_fallback"],
                        "fallback_reason": result["fallback_reason"]
                    })
                    
                except Exception as e:
                    logger.error(f"[{request_id}] Failed to upload {result['image_url']}: {str(e)}")
                    uploaded_results.append({
                        "image_url": result["image_url"],
                        "success": False,
                        "error": "Upload failed",
                        "enhanced_image_url": "https://example.com/placeholder.jpg",
                        "used_fallback": True,
                        "fallback_reason": "upload_failed"
                    })
            else:
                uploaded_results.append({
                    "image_url": result["image_url"],
                    "success": False,
                    "error": result.get("error", "Processing failed"),
                    "enhanced_image_url": "https://example.com/placeholder.jpg",
                    "used_fallback": True,
                    "fallback_reason": result.get("fallback_reason", "processing_failed")
                })

        total_time = time.time() - request_start_time
        
        response_data = {
            "success": True,
            "results": uploaded_results,
            "total_images": len(valid_urls),
            "successful_images": len([r for r in uploaded_results if r["success"]]),
            "processing_time": total_time,
            "request_id": request_id
        }
        
        logger.info(f"[{request_id}] Batch processing completed successfully!")
        return jsonify(response_data)
        
    except Exception as e:
        total_time = time.time() - request_start_time
        error_msg = f"Batch processing error: {str(e)}"
        logger.error(f"[{request_id}] ERROR: {error_msg} after {total_time:.2f} seconds")
        
        return jsonify({
            "success": False,
            "error": "Unable to process batch at this time",
            "results": [],
            "request_id": request_id,
            "processing_time": total_time
        }), 200

if __name__ == "__main__":
    app.run(debug=True)<|MERGE_RESOLUTION|>--- conflicted
+++ resolved
@@ -187,30 +187,16 @@
             "fallback": True
         }
 
-<<<<<<< HEAD
 def get_ai_suggestions_parallel(image_url, img):
     """Get AI suggestions for image enhancement factors (optimized version)"""
-=======
-def get_ai_suggestions(image_url):
-    """Get AI suggestions for image enhancement factors"""
->>>>>>> 331578d2
     start_time = time.time()
     logger.info(f"Starting AI suggestions for image: {image_url}")
     
     # Check if OpenAI API key is available
     if not os.environ.get("OPENAI_API_KEY"):
         logger.warning("OPENAI_API_KEY not found, using image analysis for fallback values")
-<<<<<<< HEAD
         # Use the already downloaded image for analysis
         try:
-=======
-        # Try to analyze the image for fallback values
-        try:
-            img_resp = requests.get(image_url, timeout=10)
-            img_resp.raise_for_status()
-            img = Image.open(BytesIO(img_resp.content))
-            img = ImageOps.exif_transpose(img).convert("RGB")
->>>>>>> 331578d2
             fallback_factors = analyze_image_characteristics(img)
             logger.info(f"Using analyzed fallback factors (no API key): {fallback_factors}")
         except Exception as analysis_error:
@@ -247,12 +233,31 @@
 - shadow: 1.0
 
 Base your values on the actual image analysis, not generic defaults.
+Analyze this specific product image and provide optimal enhancement values.
+
+First, assess the image characteristics(this is just reference, you can use it or not):
+1. If the image is dark or underexposed: increase brightness (1.05-1.15) and contrast (1.2-1.3)
+2. If the image is bright or overexposed: decrease brightness (0.9-1.0) and increase contrast (1.1-1.2)
+3. If the image has muted colors: increase saturation (1.1-1.2)
+4. If the image has vibrant colors: keep saturation normal (1.0-1.05)
+5. If the image is blurry: increase sharpness (1.3-1.5)
+6. If the image is sharp: keep sharpness normal (1.1-1.2)
+
+Return only a JSON object with these exact values:
+- brightness: 0.9-1.15
+- contrast: 1.0-1.3
+- saturation: 1.0-1.2
+- sharpness: 1.0-1.5
+- shadow: 1.0
+
+Base your values on the actual image analysis, not generic defaults.
 """
         logger.debug("Sending request to OpenAI API...")
         
         response = openai.chat.completions.create(
             model="gpt-4o",
             messages=[
+                {"role": "system", "content": "You are an expert image enhancement specialist. Your task is to analyze each product image individually and provide specific enhancement values based on the actual image characteristics. Be precise and avoid generic responses. Always base your recommendations on the visual analysis of the provided image."},
                 {"role": "system", "content": "You are an expert image enhancement specialist. Your task is to analyze each product image individually and provide specific enhancement values based on the actual image characteristics. Be precise and avoid generic responses. Always base your recommendations on the visual analysis of the provided image."},
                 {
                     "role": "user",
@@ -270,8 +275,10 @@
         
         content = response.choices[0].message.content.strip()
         logger.info(f"OpenAI raw response: {content}")
+        logger.info(f"OpenAI raw response: {content}")
         
         clean_content = content.replace("```json", "").replace("```", "").strip()
+        logger.info(f"Cleaned content: {clean_content}")
         logger.info(f"Cleaned content: {clean_content}")
         factors = json.loads(clean_content)
         
@@ -282,6 +289,32 @@
             "sharpness": factors.get("sharpness", 1.0),
             "shadow": factors.get("shadow", 1.0)
         }
+        
+        # Check if AI response seems generic (common default values)
+        generic_responses = [
+            {"brightness": 1.05, "contrast": 1.2, "saturation": 1.1, "sharpness": 1.3, "shadow": 1.0},
+            {"brightness": 1.05, "contrast": 1.15, "saturation": 1.1, "sharpness": 1.2, "shadow": 1.0},
+            {"brightness": 1.0, "contrast": 1.1, "saturation": 1.0, "sharpness": 1.1, "shadow": 1.0}
+        ]
+        
+        is_generic = any(
+            all(abs(result_factors.get(key, 0) - generic.get(key, 0)) < 0.01 for key in ["brightness", "contrast", "saturation", "sharpness", "shadow"])
+            for generic in generic_responses
+        )
+        
+        if is_generic:
+            logger.warning("AI response appears to be generic, using image analysis fallback")
+            try:
+                img_resp = requests.get(image_url, timeout=10)
+                img_resp.raise_for_status()
+                img = Image.open(BytesIO(img_resp.content))
+                img = ImageOps.exif_transpose(img).convert("RGB")
+                analyzed_factors = analyze_image_characteristics(img)
+                logger.info(f"Using analyzed factors instead of generic AI response: {analyzed_factors}")
+                return analyzed_factors
+            except Exception as analysis_error:
+                logger.error(f"Failed to analyze image for fallback: {str(analysis_error)}")
+                logger.info(f"Keeping AI response despite being generic: {result_factors}")
         
         # Check if AI response seems generic (common default values)
         generic_responses = [
@@ -341,6 +374,26 @@
             }
             logger.info(f"Using default fallback factors due to JSON error: {fallback_factors}")
         
+        # Try to analyze the image for fallback values
+        try:
+            img_resp = requests.get(image_url, timeout=10)
+            img_resp.raise_for_status()
+            img = Image.open(BytesIO(img_resp.content))
+            img = ImageOps.exif_transpose(img).convert("RGB")
+            fallback_factors = analyze_image_characteristics(img)
+            logger.info(f"Using analyzed fallback factors due to JSON error: {fallback_factors}")
+        except Exception as analysis_error:
+            logger.error(f"Failed to analyze image for fallback: {str(analysis_error)}")
+            fallback_factors = {
+                "brightness": 1.05,
+                "contrast": 1.15,
+                "saturation": 1.1,
+                "sharpness": 1.2,
+                "shadow": 1.0,
+                "fallback": True
+            }
+            logger.info(f"Using default fallback factors due to JSON error: {fallback_factors}")
+        
         return fallback_factors
         
     except openai.AuthenticationError as e:
@@ -368,6 +421,26 @@
             }
             logger.info(f"Using default fallback factors due to authentication error: {fallback_factors}")
         
+        # Try to analyze the image for fallback values
+        try:
+            img_resp = requests.get(image_url, timeout=10)
+            img_resp.raise_for_status()
+            img = Image.open(BytesIO(img_resp.content))
+            img = ImageOps.exif_transpose(img).convert("RGB")
+            fallback_factors = analyze_image_characteristics(img)
+            logger.info(f"Using analyzed fallback factors due to authentication error: {fallback_factors}")
+        except Exception as analysis_error:
+            logger.error(f"Failed to analyze image for fallback: {str(analysis_error)}")
+            fallback_factors = {
+                "brightness": 1.05,
+                "contrast": 1.15,
+                "saturation": 1.1,
+                "sharpness": 1.2,
+                "shadow": 1.0,
+                "fallback": True
+            }
+            logger.info(f"Using default fallback factors due to authentication error: {fallback_factors}")
+        
         return fallback_factors
         
     except openai.RateLimitError as e:
@@ -395,12 +468,52 @@
             }
             logger.info(f"Using default fallback factors due to rate limit: {fallback_factors}")
         
+        # Try to analyze the image for fallback values
+        try:
+            img_resp = requests.get(image_url, timeout=10)
+            img_resp.raise_for_status()
+            img = Image.open(BytesIO(img_resp.content))
+            img = ImageOps.exif_transpose(img).convert("RGB")
+            fallback_factors = analyze_image_characteristics(img)
+            logger.info(f"Using analyzed fallback factors due to rate limit: {fallback_factors}")
+        except Exception as analysis_error:
+            logger.error(f"Failed to analyze image for fallback: {str(analysis_error)}")
+            fallback_factors = {
+                "brightness": 1.05,
+                "contrast": 1.15,
+                "saturation": 1.1,
+                "sharpness": 1.2,
+                "shadow": 1.0,
+                "fallback": True
+            }
+            logger.info(f"Using default fallback factors due to rate limit: {fallback_factors}")
+        
         return fallback_factors
         
     except Exception as e:
         total_time = time.time() - start_time
         error_msg = f"Unexpected error in AI suggestions after {total_time:.2f} seconds: {str(e)}"
         logger.error(error_msg)
+        
+        # Try to analyze the image for fallback values
+        try:
+            img_resp = requests.get(image_url, timeout=10)
+            img_resp.raise_for_status()
+            img = Image.open(BytesIO(img_resp.content))
+            img = ImageOps.exif_transpose(img).convert("RGB")
+            fallback_factors = analyze_image_characteristics(img)
+            logger.info(f"Using analyzed fallback factors due to unexpected error: {fallback_factors}")
+        except Exception as analysis_error:
+            logger.error(f"Failed to analyze image for fallback: {str(analysis_error)}")
+            fallback_factors = {
+                "brightness": 1.05,
+                "contrast": 1.15,
+                "saturation": 1.1,
+                "sharpness": 1.2,
+                "shadow": 1.0,
+                "fallback": True
+            }
+            logger.info(f"Using default fallback factors due to unexpected error: {fallback_factors}")
         
         # Try to analyze the image for fallback values
         try:
